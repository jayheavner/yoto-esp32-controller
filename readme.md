--- conflicted
+++ resolved
@@ -28,11 +28,7 @@
 ├── desktop_ui/
 │   ├── __init__.py
 │   ├── app.py                       # Qt application lifecycle
-<<<<<<< HEAD
-│   ├── desktop_coordinator.py               # Bridge async core with sync Qt
-=======
 │   ├── coordinator.py               # Connect YotoCoordinator to Qt
->>>>>>> 8e9293ea
 │   ├── qt_models/
 │   │   ├── __init__.py
 │   │   └── card_model.py            # Qt-specific model wrapper
@@ -133,18 +129,10 @@
 - Application lifecycle management
 - Resource cleanup on exit
 
-<<<<<<< HEAD
-**`desktop_ui/desktop_coordinator.py`** - Async/Sync bridge
-- Bridge between async core layer and synchronous Qt
-- Handle Qt thread safety
-- Coordinate data loading with UI updates
-- Error handling and user feedback
-=======
 **`desktop_ui/coordinator.py`** - Qt bridge to async coordinator
 - Connects `YotoCoordinator` with the Qt event loop
 - Ensures thread safety for UI updates
 - Handles data loading and user feedback
->>>>>>> 8e9293ea
 
 **`desktop_ui/qt_models/card_model.py`** - Qt model wrapper
 - `QAbstractListModel` implementation
